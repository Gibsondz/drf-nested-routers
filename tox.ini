--- conflicted
+++ resolved
@@ -1,19 +1,12 @@
 [tox]
 envlist =
-<<<<<<< HEAD
-       {py35,py36,py37}-django1.11-drf{3.6,3.7,3.8,3.9,3.10}
-       {py35,py36,py37,py38}-django{2.0,2.1,2.2}-drf{3.7,3.8,3.9,3.10}
-       {py36,py37,py38}-django{3.0}-drf{3.10}
-
+       {py36,py37,py38,py39}-django{2.2,3.0,3.1}-drf{3.11}
 [gh-actions]
 python =
     3.6: py36
     3.7: py37
     3.8: py38
     3.9: py39
-=======
-       {py36,py37,py38,py39}-django{2.2,3.0,3.1}-drf{3.11}
->>>>>>> 3dfd04fe
 
 [testenv]
 commands = ./runtests.py --nolint
