from django.core.exceptions import ImproperlyConfigured


class NestedViewSetMixin(object):
    def get_queryset(self):
        """
        Filter the `QuerySet` based on its parents as defined in the
        `serializer_class.parent_lookup_kwargs` or `viewset.parent_lookup_kwargs`
        """
        queryset = super(NestedViewSetMixin, self).get_queryset()
<<<<<<< HEAD

        parent_lookup_kwargs = getattr(self, 'parent_lookup_kwargs', None)

        if not parent_lookup_kwargs:
            serializer_class = self.get_serializer_class()
            parent_lookup_kwargs = getattr(serializer_class, 'parent_lookup_kwargs', None)

        if parent_lookup_kwargs:
=======
        serializer_class = self.get_serializer_class()
        if hasattr(serializer_class, 'parent_lookup_kwargs') and hasattr(self, 'kwargs') and self.kwargs:
>>>>>>> 84796223
            orm_filters = {}
            for query_param, field_name in parent_lookup_kwargs.items():
                orm_filters[field_name] = self.kwargs[query_param]
            return queryset.filter(**orm_filters)

        raise ImproperlyConfigured('Views with NestedViewSetMixin must have parent_lookup_kwargs defined')<|MERGE_RESOLUTION|>--- conflicted
+++ resolved
@@ -8,7 +8,6 @@
         `serializer_class.parent_lookup_kwargs` or `viewset.parent_lookup_kwargs`
         """
         queryset = super(NestedViewSetMixin, self).get_queryset()
-<<<<<<< HEAD
 
         parent_lookup_kwargs = getattr(self, 'parent_lookup_kwargs', None)
 
@@ -17,13 +16,9 @@
             parent_lookup_kwargs = getattr(serializer_class, 'parent_lookup_kwargs', None)
 
         if parent_lookup_kwargs:
-=======
-        serializer_class = self.get_serializer_class()
-        if hasattr(serializer_class, 'parent_lookup_kwargs') and hasattr(self, 'kwargs') and self.kwargs:
->>>>>>> 84796223
             orm_filters = {}
             for query_param, field_name in parent_lookup_kwargs.items():
                 orm_filters[field_name] = self.kwargs[query_param]
             return queryset.filter(**orm_filters)
 
-        raise ImproperlyConfigured('Views with NestedViewSetMixin must have parent_lookup_kwargs defined')+        raise ImproperlyConfigured("Views with NestedViewSetMixin must have 'parent_lookup_kwargs' defined")