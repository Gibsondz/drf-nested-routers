**This is a work in progress. It "works for me" at www.apiregistro.com.br,
but I cannot warranty that it fully "works everywhere" yet. Join us on Gitter (below) if you need some help.**

# drf-nested-routers

[![Join the chat at https://gitter.im/alanjds/drf-nested-routers](https://badges.gitter.im/Join%20Chat.svg)](https://gitter.im/alanjds/drf-nested-routers?utm_source=badge&utm_medium=badge&utm_campaign=pr-badge&utm_content=badge)
[![Build Status](https://github.com/alanjds/drf-nested-routers/workflows/CI/badge.svg)](https://github.com/alanjds/drf-nested-routers/actions?query=workflow%3ACI+branch%3Amaster)

This package provides routers and fields to create nested resources in the [Django Rest Framework](http://django-rest-framework.org/)

Nested resources are needed for full REST URL structure, if one resource lives inside another.

The following example is about Domains and DNS Nameservers.
There are many domains, and each domain has many nameservers. The "nameserver" resource does not
exist without a domain, so you need it "nested" inside the domain.


## Requirements & Compatibility

-  Python (3.7, 3.8, 3.9, 3.10, 3.11)
-  Django (2.2, 3.0, 3.1, 3.2, 4.0)
-  Django REST Framework (3.11, 3.12, 3.13)

It may work with lower versions, but since the release **0.92.1** is no more
tested on CI for Pythons 2.7 to 3.5, Django 1.11 to 2.1 or DRF 3.6 to 3.10.
<<<<<<< HEAD
And since **0.93.5** is no more tested on CI for Python 3.6.
=======
Before that, the release **0.90.2** was tested also with DRF 2.4.3 up to 3.7.
>>>>>>> d7e06e36


## Installation

You can install this library using pip:

```pip install drf-nested-routers```

It is not needed to add this library in your Django project's `settings.py` file, as it does not contain any app, signal or model.

## Quickstart

The desired URL signatures are:
```
/domain/ <- Domains list
/domain/{pk}/ <- One domain, from {pk}
/domain/{domain_pk}/nameservers/ <- Nameservers of domain from {domain_pk}
/domain/{domain_pk}/nameservers/{pk} <- Specific nameserver from {pk}, of domain from {domain_pk}
```

How to do it (example):
```python
# urls.py
from rest_framework_nested import routers
from views import DomainViewSet, NameserverViewSet
(...)

router = routers.SimpleRouter()
router.register(r'domains', DomainViewSet)

domains_router = routers.NestedSimpleRouter(router, r'domains', lookup='domain')
domains_router.register(r'nameservers', NameserverViewSet, basename='domain-nameservers')
# 'basename' is optional. Needed only if the same viewset is registered more than once
# Official DRF docs on this option: http://www.django-rest-framework.org/api-guide/routers/

urlpatterns = [
    path(r'', include(router.urls)),
    path(r'', include(domains_router.urls)),
]
```

```python
# views.py

## For Django' ORM-based resources ##

class NameserverViewSet(viewsets.ModelViewSet):
    def get_queryset(self):
        return Nameserver.objects.filter(domain=self.kwargs['domain_pk'])

## OR: non-ORM resources ##

class NameserverViewSet(viewsets.ViewSet):
    def list(self, request, domain_pk=None):
        nameservers = self.queryset.filter(domain=domain_pk)
        (...)
        return Response([...])

    def retrieve(self, request, pk=None, domain_pk=None):
        nameservers = self.queryset.get(pk=pk, domain=domain_pk)
        (...)
        return Response(serializer.data)
```

## Advanced

### Hyperlinks for Nested resources

**(optional)** If you need hyperlinks for nested relations, you need a custom serializer.

There you will inform how to access the *parent* of the instance being serialized when
building the *children* URL.

In the following example, an instance of Nameserver on `/domain/{domain_pk}/nameservers/{pk}`
is being informed that the *parent* Domain should be looked up using the `domain_pk` kwarg
from the URL:
```python
# serializers.py
# (needed only if you want hyperlinks for nested relations on API)
from rest_framework_nested.relations import NestedHyperlinkedRelatedField

class DomainSerializer(HyperlinkedModelSerializer):
    class Meta:
        model = Domain

    nameservers = HyperlinkedIdentityField(
        view_name='domain-nameservers-list',
        lookup_url_kwarg='domain_pk'
                        # ^-- Nameserver queryset will .get(domain_pk=domain_pk)
                        #     being this value from URL kwargs
    )

	## OR ##

    nameservers = NestedHyperlinkedRelatedField(
        many=True,
        read_only=True,   # Or add a queryset
        view_name='domain-nameservers-detail',
        parent_lookup_kwargs={'domain_pk': 'domain__pk'}
                            # ^-- Nameserver queryset will .filter(domain__pk=domain_pk)
                            #     being domain_pk (ONE underscore) value from URL kwargs
    )
```

**(optional)** If you want a little bit more control over the fields displayed for the nested relations while looking at the parent, you need a custom serializer using NestedHyperlinkedModelSerializer.
```python
from rest_framework.serializers import HyperlinkedModelSerializer
from rest_framework_nested.serializers import NestedHyperlinkedModelSerializer

class NameserverSerializers(HyperlinkedModelSerializer):
	class Meta:
		model = Nameserver
		fields = (...)


class DomainNameserverSerializers(NestedHyperlinkedModelSerializer):
	parent_lookup_kwargs = {
		'domain_pk': 'domain__pk',
	}
	class Meta:
		model = Nameserver
		fields = ('url', ...)


class DomainSerializer(HyperlinkedModelSerializer):
	class Meta:
		model = Domain
		fields = (..., 'nameservers')

	nameservers = DomainNameserverSerializers(many=True, read_only=True)
```

### Infinite-depth Nesting

Example of nested router 3 levels deep.
You can use this same logic to nest routers as deep as you need.
This example ahead accomplishes the below URL patterns.
```
/clients/
/clients/{pk}/
/clients/{client_pk}/maildrops/
/clients/{client_pk}/maildrops/{pk}/
/clients/{client_pk}/maildrops/{maildrop_pk}/recipients/
/clients/{client_pk}/maildrops/{maildrop_pk}/recipients/{pk}/
```

```python
# urls.py
router = DefaultRouter()
router.register(r'clients', ClientViewSet, basename='clients')
## generates:
# /clients/
# /clients/{pk}/

client_router = routers.NestedSimpleRouter(router, r'clients', lookup='client')
client_router.register(r'maildrops', MailDropViewSet, basename='maildrops')
## generates:
# /clients/{client_pk}/maildrops/
# /clients/{client_pk}/maildrops/{pk}/

maildrops_router = routers.NestedSimpleRouter(client_router, r'maildrops', lookup='maildrop')
maildrops_router.register(r'recipients', MailRecipientViewSet, basename='recipients')
## generates:
# /clients/{client_pk}/maildrops/{maildrop_pk}/recipients/
# /clients/{client_pk}/maildrops/{maildrop_pk}/recipients/{pk}/

urlpatterns = [
    path(r'', include(router.urls)),
    path(r'', include(client_router.urls)),
    path(r'', include(maildrops_router.urls)),
]
```

```python
# views.py
class ClientViewSet(viewsets.ViewSet):
    serializer_class = ClientSerializer

    def list(self, request,):
        queryset = Client.objects.filter()
        serializer = ClientSerializer(queryset, many=True)
        return Response(serializer.data)

    def retrieve(self, request, pk=None):
        queryset = Client.objects.filter()
        client = get_object_or_404(queryset, pk=pk)
        serializer = ClientSerializer(client)
        return Response(serializer.data)


class MailDropViewSet(viewsets.ViewSet):
    serializer_class = MailDropSerializer

    def list(self, request, client_pk=None):
        queryset = MailDrop.objects.filter(client=client_pk)
        serializer = MailDropSerializer(queryset, many=True)
        return Response(serializer.data)

    def retrieve(self, request, pk=None, client_pk=None):
        queryset = MailDrop.objects.filter(pk=pk, client=client_pk)
        maildrop = get_object_or_404(queryset, pk=pk)
        serializer = MailDropSerializer(maildrop)
        return Response(serializer.data)


class MailRecipientViewSet(viewsets.ViewSet):
    serializer_class = MailRecipientSerializer

    def list(self, request, client_pk=None, maildrop_pk=None):
        queryset = MailRecipient.objects.filter(mail_drop__client=client_pk, mail_drop=maildrop_pk)
        serializer = MailRecipientSerializer(queryset, many=True)
        return Response(serializer.data)

    def retrieve(self, request, pk=None, client_pk=None, maildrop_pk=None):
        queryset = MailRecipient.objects.filter(pk=pk, mail_drop=maildrop_pk, mail_drop__client=client_pk)
        maildrop = get_object_or_404(queryset, pk=pk)
        serializer = MailRecipientSerializer(maildrop)
        return Response(serializer.data)
```

```python
# serializers.py
class ClientSerializer(HyperlinkedModelSerializer):
    class Meta:
        model = Client
        fields = (...)


class MailDropSerializer(NestedHyperlinkedModelSerializer):
    parent_lookup_kwargs = {
        'client_pk': 'client__pk',
    }
    class Meta:
        model = MailDrop
        fields = (...)


class MailRecipientSerializer(NestedHyperlinkedModelSerializer):
    parent_lookup_kwargs = {
        'maildrop_pk': 'mail_drop__pk',
        'client_pk': 'mail_drop__client__pk',
    }
    class Meta:
        model = MailRecipient
        fields = (...)
```

## Testing

In order to get started with testing, you will need to install [tox](https://tox.readthedocs.io/en/latest/).
Once installed, you can then run one environment locally, to speed up your development cycle:

```
$ tox -e py39-django3.1-drf3.11
```

Once you submit a pull request, your changes will be run against many environments with GitHub Actions named CI.


## License

This package is licensed under the Apache License, Version 2.0 (the "License");
you may not use this file except in compliance with the License.
You may obtain a copy of the License at http://www.apache.org/licenses/LICENSE-2.0
and can undestand more at http://choosealicense.com/licenses/apache/ on the
sidebar notes.

Apache Licence v2.0 is a MIT-like licence. This means, in plain English:
- It's truly open source
- You can use it as you wish, for money or not
- You can sublicence it (change the licence!!)
- This way, you can even use it on your closed-source project
As long as:
- You cannot use the authors name, logos, etc, to endorse a project
- You keep the authors copyright notices where this code got used, even on your closed-source project
(come on, even Microsoft kept BSD notices on Windows about its TCP/IP stack :P)<|MERGE_RESOLUTION|>--- conflicted
+++ resolved
@@ -21,13 +21,9 @@
 -  Django (2.2, 3.0, 3.1, 3.2, 4.0)
 -  Django REST Framework (3.11, 3.12, 3.13)
 
-It may work with lower versions, but since the release **0.92.1** is no more
-tested on CI for Pythons 2.7 to 3.5, Django 1.11 to 2.1 or DRF 3.6 to 3.10.
-<<<<<<< HEAD
-And since **0.93.5** is no more tested on CI for Python 3.6.
-=======
+It may work with lower versions, but since the release **0.93.5** is no more tested on CI for Python 3.6 or lower.
+And since **0.92.1** is no more tested on CI for Pythons 2.7 to 3.5, Django 1.11 to 2.1 or DRF 3.6 to 3.10.
 Before that, the release **0.90.2** was tested also with DRF 2.4.3 up to 3.7.
->>>>>>> d7e06e36
 
 
 ## Installation
