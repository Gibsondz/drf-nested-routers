"""
based upon https://github.com/alanjds/drf-nested-routers/issues/15
"""
from collections import namedtuple
from django.db import models
from django.test import TestCase
from rest_framework.viewsets import ModelViewSet
from rest_framework_nested.routers import SimpleRouter, NestedSimpleRouter

from tests.helpers import get_regex_pattern


QS = namedtuple('Queryset', ['model'])


class A(models.Model):
    name = models.CharField(max_length=255)


class B(models.Model):
    name = models.CharField(max_length=255)
    parent = models.ForeignKey(A, on_delete=models.CASCADE)


class C(models.Model):
    name = models.CharField(max_length=255)
    parent = models.ForeignKey(B, on_delete=models.CASCADE)


class AViewSet(ModelViewSet):
    lookup_value_regex = '[0-9a-f]{32}'
    model = A
    queryset = QS(A)


class BViewSet(ModelViewSet):
    model = B
    queryset = QS(B)


class CViewSet(ModelViewSet):
    model = C
    queryset = QS(C)


class TestNestedSimpleRouter(TestCase):
    def setUp(self):
        self.router = SimpleRouter()
        self.router.register(r'a', AViewSet)
        self.a_router = NestedSimpleRouter(self.router, r'a', lookup='a')
        self.a_router.register(r'b', BViewSet)
        self.b_router = NestedSimpleRouter(self.a_router, r'b', lookup='b')
        self.b_router.register(r'c', CViewSet)

    def test_recursive_nested_simple_routers(self):
        self.assertFalse(hasattr(self.router, 'parent_regex'))
        urls = self.router.urls
        self.assertEquals(len(urls), 2)
        self.assertEquals(get_regex_pattern(urls[0]), u'^a/$')
        self.assertEquals(get_regex_pattern(urls[1]), u'^a/(?P<pk>[0-9a-f]{32})/$')

        self.assertEqual(self.a_router.parent_regex, u'a/(?P<a_pk>[0-9a-f]{32})/')
        urls = self.a_router.urls
        self.assertEquals(len(urls), 2)
        self.assertEquals(get_regex_pattern(urls[0]), u'^a/(?P<a_pk>[0-9a-f]{32})/b/$')
        self.assertEquals(get_regex_pattern(urls[1]), u'^a/(?P<a_pk>[0-9a-f]{32})/b/(?P<pk>[^/.]+)/$')

        self.assertEqual(self.b_router.parent_regex, u'a/(?P<a_pk>[0-9a-f]{32})/b/(?P<b_pk>[^/.]+)/')
        urls = self.b_router.urls
        self.assertEquals(len(urls), 2)
        self.assertEquals(get_regex_pattern(urls[0]), u'^a/(?P<a_pk>[0-9a-f]{32})/b/(?P<b_pk>[^/.]+)/c/$')
        self.assertEquals(get_regex_pattern(urls[1]), u'^a/(?P<a_pk>[0-9a-f]{32})/b/(?P<b_pk>[^/.]+)/c/(?P<pk>[^/.]+)/$')


class TestEmptyPrefix(TestCase):
    def setUp(self):
        self.router = SimpleRouter()
        self.router.register(r'', AViewSet)
        self.a_router = NestedSimpleRouter(self.router, r'', lookup='a')
        self.a_router.register(r'b', BViewSet)

    def test_empty_prefix(self):
        urls = self.router.urls
        urls = self.a_router.urls
        self.assertEquals(len(urls), 2)
<<<<<<< HEAD
        self.assertEquals(get_regex_pattern(urls[0]), u'^(?P<a_pk>[0-9a-f]{32})/b/$')
        self.assertEquals(get_regex_pattern(urls[1]), u'^(?P<a_pk>[0-9a-f]{32})/b/(?P<pk>[^/.]+)/$')
=======
        self.assertEquals(urls[0].regex.pattern, u'^(?P<a_pk>[0-9a-f]{32})/b/$')
        self.assertEquals(urls[1].regex.pattern, u'^(?P<a_pk>[0-9a-f]{32})/b/(?P<pk>[^/.]+)/$')


class TestBadLookupValue(TestCase):
    def setUp(self):
        self.router = SimpleRouter()
        self.router.register(r'parents', AViewSet, base_name='ui-parent_1')

    def test_bad_lookup(self):
        with self.assertRaises(ValueError):
            self.a_router = NestedSimpleRouter(self.router, r'parents', lookup='ui-parent_2')
            self.a_router.register(r'child', BViewSet, base_name='ui-parent-child')
>>>>>>> 942ae609
<|MERGE_RESOLUTION|>--- conflicted
+++ resolved
@@ -83,12 +83,8 @@
         urls = self.router.urls
         urls = self.a_router.urls
         self.assertEquals(len(urls), 2)
-<<<<<<< HEAD
         self.assertEquals(get_regex_pattern(urls[0]), u'^(?P<a_pk>[0-9a-f]{32})/b/$')
         self.assertEquals(get_regex_pattern(urls[1]), u'^(?P<a_pk>[0-9a-f]{32})/b/(?P<pk>[^/.]+)/$')
-=======
-        self.assertEquals(urls[0].regex.pattern, u'^(?P<a_pk>[0-9a-f]{32})/b/$')
-        self.assertEquals(urls[1].regex.pattern, u'^(?P<a_pk>[0-9a-f]{32})/b/(?P<pk>[^/.]+)/$')
 
 
 class TestBadLookupValue(TestCase):
@@ -99,5 +95,4 @@
     def test_bad_lookup(self):
         with self.assertRaises(ValueError):
             self.a_router = NestedSimpleRouter(self.router, r'parents', lookup='ui-parent_2')
-            self.a_router.register(r'child', BViewSet, base_name='ui-parent-child')
->>>>>>> 942ae609
+            self.a_router.register(r'child', BViewSet, base_name='ui-parent-child')